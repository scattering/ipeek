<!doctype html>
 
<html lang="en">
<head>
  <meta charset="utf-8" />
  <title>ICP data reader</title>
  <!-- <link rel="stylesheet" href="http://code.jquery.com/ui/1.10.3/themes/smoothness/jquery-ui.css" />-->
  <link rel="stylesheet" href="//ajax.googleapis.com/ajax/libs/jqueryui/1.10.3/themes/smoothness/jquery-ui.css" />
  <script src="//ajax.googleapis.com/ajax/libs/jquery/1.10.1/jquery.min.js"></script> 
  <script src="//ajax.googleapis.com/ajax/libs/jqueryui/1.10.3/jquery-ui.min.js"></script>
  <script type="text/javascript" src="http://ncnr.nist.gov/instruments/magik/jqplot/jquery.jqplot.min.js"></script>
    <script type="text/javascript" src="http://ncnr.nist.gov/instruments/magik/jqplot/plugins/jqplot.canvasTextRenderer.min.js"></script>
    <script type="text/javascript" src="http://ncnr.nist.gov/instruments/magik/jqplot/plugins/jqplot.canvasAxisLabelRenderer.min.js"></script>
    <script type="text/javascript" src="http://ncnr.nist.gov/instruments/magik/jqplot/plugins/jqplot.canvasAxisTickRenderer.min.js"></script>
    <script type="text/javascript" src="http://ncnr.nist.gov/instruments/magik/jqplot/plugins/jqplot.cursor.min.js"></script>
    <script type="text/javascript" src="http://ncnr.nist.gov/instruments/magik/jqplot.science/plugins/jqplot.errorbarRenderer.js"></script>
    <script type="text/javascript" src="http://ncnr.nist.gov/instruments/magik/jqplot.science/plugins/jqplot.InteractiveLegend.js"></script>
    <script type="text/javascript" src="http://ncnr.nist.gov/instruments/magik/jqplot.science/plugins/jqplot.FixedAspect.js"></script>
    <script type="text/javascript" src="http://ncnr.nist.gov/instruments/magik/jqplot.science/plugins/jqplot.GracefulAxisRenderer.js"></script>
    <script type="text/javascript" src="http://ncnr.nist.gov/instruments/magik/jqplot.science/plugins/jqplot.touchEvents.js"></script>
    <script type="text/javascript" src="http://ncnr.nist.gov/instruments/magik/jqplot.science/plugins/jqplot.heatmapRenderer.js"></script>
    <script type="text/javascript" src="http://ncnr.nist.gov/instruments/magik/jqplot.science/plugins/jqplot.colorbarRenderer.js"></script>

    <script type="text/javascript" src="plotting_api2.js"></script>
    <script src="js/geturlvars.js"></script>
<!--    <script src="http://ncnr.nist.gov/instruments/magik/sans_data.js"></script>-->
    <script type="text/javascript" src="http://ncnr.nist.gov/instruments/magik/jqplot.science/interactors/interactors.js"></script>
    <script type="text/javascript" src="http://ncnr.nist.gov/instruments/magik/jqplot.science/interactors/interactors_plugin_base.js"></script>
    <script type="text/javascript" src="http://ncnr.nist.gov/instruments/magik/jqplot.science/interactors/rectangle_interactor_plugin.js"></script>
  <script>
    exports = {}; // compatibility with node scripts
  </script>
  <script src="js/jspack.js"></script>
  <script src="js/icpdata.js"></script>
  <script>
  $(function() {
    
    INSTRUMENTS = ['BT1', 'BT4', 'BT5', 'BT7', 'BT8', 'CGD', 'NGD', 'NG2', 'NG3SANS', 'NG5', 'NG7', 'NG7SANS', 'NGBSANS'];
    INSTRUMENT_NAMES = {'CGD': 'MAGIK', 'NGD': 'PBR', 'NG2':'HFBS', 'BT4':'FANS', 'NG7':'Reflectometer'};
    BLACKLIST_EXTENSIONS = ['.nxs', '.nxz', '.log'];
    
    current_instr = null;
    plots = {};
    colorbars = {};
    data_path = ["ncnrdata"];

    set_data = function(data) {
        //console.log(readNCNRData(data));
        ICP = new ICPParser();
        ICP.read(data);
        showSANSData(ICP.get_plottable());
        //parseheader(data.split('\n'));
    }
    
    var loadData = function() {
        var file = document.getElementById('sansfile').files[0]; // only one file allowed
        datafilename = file.name;
        var result = null;
        var reader = new FileReader();
        reader.onload = function(e) {
            var data = new Uint8Array(this.result);
            set_data(data);
        }
        reader.readAsText(file);
        current_instr = "NG7SANS";
    }
    
    var getData = function(url) {
        $.get(url, set_data);
    }
    
    //var fileinput = document.getElementById('sansfile');
    //fileinput.onchange = loadData;
    
    function createPlotRegion(target) {
        // create a plotting region in the target
        var cell = $('<div />', {'class': 'plotcell', 'id': 'cell1'});
        //cell.append($('<div />', {'class': 'instrument-name ui-state-default'}));
        cell.append($('<div />', {'class': 'instrument-name'}));
        var wrapper = $('<div />', {'class': 'plotwrapper', 'id': 'wrapper', 'class': 'wrapper'});
        cell.append(wrapper);
        wrapper.append($('<div />', {'id': 'plot1', 'class': 'plotdiv'}));
        wrapper.append($('<div />', {'id': 'plot0', 'class': 'plotdiv', 'style': "display:none;"}));
        var xtransform = $('<label />').text('logX').append($('<input />', {'type': 'checkbox', 'class': 'transform', 'id': 'logxtransform', 'axis': 'xaxis'}));
        cell.append(xtransform);
        var ytransform = $('<label />').text('logY').append($('<input />', {'type': 'checkbox', 'class': 'transform', 'id': 'logytransform', 'axis': 'yaxis'}));
        cell.append(ytransform);
        cell.append($('<span />', {'id': 'eta1'}));
        $('#'+target).append(cell);
    }
    
    function updateTransform(ev) {
        var logselected = ev.target.checked;
        var axis = ev.target.getAttribute('axis');
        var transform = logselected? 'log' : 'lin';
        for (var p in plots); {                  
            plots[p].setTransform(transform, axis);
        }
    }
    
    //createPlotRegion('plot_region');
    
    window.onresize = function() {
        $('.wrapper, .plotdiv').height(($(window).innerHeight() - 250).toFixed() + 'px');
        for (var p in plots) {
            plots[p].replot();
        }
    }
    
    window.onresize();
    
    function compactDateTime(date) {
        var outstring = '';
        outstring += date.getHours().toFixed(0) + ":";
        outstring += ("00" + date.getMinutes().toFixed(0)).slice(-2) + ":";
        outstring += ("00" + date.getSeconds().toFixed(0)).slice(-2) + " ";
        outstring += date.getMonth().toFixed(0) + "/";
        outstring += date.getDay().toFixed(0) + "/";
        outstring += date.getFullYear().toFixed(0);
        return outstring
    }
    
    function isBlacklisted(filename, blacklist) {
        for (var i=0; i<blacklist.length; i++) {
            if (filename.indexOf(blacklist[i]) > -1) { return true; }
        }
        return false;
    }
        
    function updateFileBrowserPane(target_id, pathlist) {
        function handler(dirdata) {
            var files = dirdata.files;
            files.sort(function(a,b) { return dirdata.files_metadata[b].mtime - dirdata.files_metadata[a].mtime }); 
            // dirdata is {'subdirs': list_of_subdirs, 'files': list_of_files, 'pathlist': list_of_path}

            var patheditor = document.createElement('div');
            patheditor.className = 'patheditor';
            var subdiritem, dirlink, fileitem, new_pathlist;
            if (pathlist.length > 0) {               
                var new_pathlist = $.extend(true, [], pathlist);
                $.each(new_pathlist, function(index, pathitem) {
                    dirlink = document.createElement('span');
                    dirlink.textContent = pathitem + "/ ";
                    dirlink.onclick = function() {
                        $.post(dirHelper, {'pathlist': new_pathlist.slice(0, index+1)}, updateFileBrowserPane("navigation", new_pathlist.slice(0, index+1)));
                    }
                    patheditor.appendChild(dirlink);
                });
            }
            
            var dirbrowser = document.createElement('ul');
            dirbrowser.id = "dirbrowser";
            $.each(dirdata.subdirs, function(index, subdir) {
                subdiritem = document.createElement('li');
                subdiritem.classList.add('subdiritem');
                subdiritem.textContent = "(dir) " + subdir;
                var new_pathlist = $.extend(true, [], pathlist);
                new_pathlist.push(subdir);
                subdiritem.onclick = function() { 
                    $.post(dirHelper, {'pathlist': new_pathlist}, updateFileBrowserPane("navigation", new_pathlist));
                }
                dirbrowser.appendChild(subdiritem);
            });
            var filebrowser = document.createElement('ul');
            filebrowser.id = "filebrowser";
            $.each(files, function(index, filename) {
                if (!(isBlacklisted(filename, BLACKLIST_EXTENSIONS))) {
                    fileitem = document.createElement('li');
                    fileitem.setAttribute('filename', filename);
                    fileitem.classList.add('fileitem');
                    fileitem.classList.add('ui-widget-content');
                
                    var filedate = new Date(dirdata.files_metadata[filename].mtime * 1000);
                    fileitem.textContent = filename + ' ' + compactDateTime(filedate);
                    filebrowser.appendChild(fileitem);
                }
            });
            $('#' + target_id).empty();
            $('#' + target_id).append(patheditor)
            .append(dirbrowser)
            .append(filebrowser);
            $(filebrowser).selectable({
                stop: function() {
                  //var result = $( "#select-result" ).empty();
                  $( ".ui-selected", this ).each(function(i, item) {
                    //var index = $( "#selectable li" ).index( this );
                    //result.append( " #" + ( index + 1 ) );
                    console.log(i, item);
                  });
                  var selected = $(".ui-selected", this);
                  if (selected.length > 0) {
                    var last = selected.slice(-1)[0];
                    getData('http://ncnr.nist.gov/pub/' + pathlist.join('/') + '/' + last.getAttribute('filename'));
                  } 
                }
            });
        }   
        return handler
    }
    
    dirHelper = "http://ncnr.nist.gov/instruments/magik/listftpfiles.php";
    $.post(dirHelper, {'pathlist': data_path}, updateFileBrowserPane("navigation", data_path));
    
    showSANSData = function(data) {    
        //data = datalist[0];
        $.extend(true, data.options, {axes: {
            xaxis: {renderer: $.jqplot.GracefulAxisRenderer, tickOptions: {fontSize: 18}, labelOptions: {fontSize: 18}},
            yaxis: {renderer: $.jqplot.GracefulAxisRenderer, tickOptions: {fontSize: 18}, labelOptions: {fontSize: 18}}
            }
        }); 
        var i=0;
        next_target = 'plot1';
        current_target = 'plot0';
        var cell_target = 'cell' + (i+1).toFixed();
        var eta_target = 'eta' + (i+1).toFixed();
        //var logselected = $('#' + cell_target).find('#logytransform')[0].checked;
        //var transform = logselected? 'log' : 'lin';
        transform={};
        for (j=0;j<$('#' + cell_target).find('input').length; j++){
            var loginput = $('#' + cell_target).find('input')[j].checked;
            var axis = $('#' + cell_target).find('input')[j].getAttribute('axis');
            transform[axis] = loginput;
        }

        if (plots && plots[next_target] && plots[next_target].destroy) { plots[next_target].destroy() }
        if (colorbars && colorbars[next_target] && colorbars[next_target].destroy) { colorbars[next_target].destroy() }
        
        $('#' + next_target).show( "drop", { direction: "right" }, 1000);
        if (data.type == '1d') {
            plots[next_target] = render1dplot(null, data, transform, next_target);
            if (data.metadata) {
                $('#' + eta_target).html(make_metadata_table(data.metadata));
            }
        } else if (data.type == '2d') {
            //plots[instr] = plottingAPI(datalist, next_target);
            $('#' + next_target).empty();
            var plotbox = $('<div />', {class:'ui-widget-content', style:"display: block; width: 100%; height: 100%;", id:"plotbox"});
            $('#' + next_target).append(plotbox)
            plotbox.append($('<div />', {
                style:"display: inline-block; left: 0; top: 0; width:"+(plotbox.width()-150).toFixed()+"px; height: 100%;", 
                id:next_target + "_plot"}));
            plotbox.append($('<div />', {style:"display: inline-block; width: 100px; height: 100%;", id:next_target + "_colorbar"}));
            var plot = renderImageData2(data, transform, next_target + "_plot");
            var cbar_options = {
                axes: {y2axis: {renderer: $.jqplot.GracefulAxisRenderer, tickOptions: {fontSize: 18}, labelOptions: {fontSize: 18}}}
            }
            var colorbar = renderImageColorbar2(plot.series[0], next_target + '_colorbar');
            plots[next_target] = plot;
            colorbars[next_target] = colorbar;
            plot.replot(); // for aspect ratio plugin!
            colorbar.plugins._interactor.zoomMax(); // for scale!
            //plots[next_target] = plottingAPI(datalist, next_target);
            if (data.metadata) {
                $('#' + eta_target).html(make_metadata_table(data.metadata));
            }
        }
        var instr = current_instr;
        var instr_name = instr;
        var instr_link = $('<a />', {'href': 'singleplotwindow.html?instrument=' + instr});
        if (instr in INSTRUMENT_NAMES) { instr_name += ": " + INSTRUMENT_NAMES[instr]; }
        instr_link.html(instr_name);
        $('.instrument-name', '#' + cell_target).empty()
        $('.instrument-name', '#' + cell_target).append(instr_link)
        
        $('#' + current_target).hide( "drop", { direction: "left" }, 1000, 
            function() { 
                var cb = colorbars[current_target];
                var pl = plots[current_target];
                if (cb && cb.destroy) {
                    cb.destroy();
                    cb = null;
                }
                if (pl && pl.destroy) {
                    pl.destroy();
                    pl = null;
                }
            });
        
    }
    
    createPlotRegion('plot_region');
    $('.transform').change(updateTransform);
   
  });
  </script>
</head>
<style>
html,body{height:100%;margin:0;padding:0}
body{font: 76% arial,sans-serif; min-height:100%;}
p{margin:0 10px 10px}
a{display:block;color: #981793;padding:10px}
div#header h1{height:80px;line-height:80px;margin:0;
  padding-left:10px;background: #EEE;color: #79B30B}
div#content p{line-height:1.4}
div#navigation{background:#B9CAFF}
div#extra{background:#FF8539}
div#footer{background: #333;color: #FFF}
div#footer p{margin:0;padding:5px 10px}

div#outer{float:right;width:100%;margin-left:-300px;}
div#content{margin-left:300px}
/*div#navigation{float:left;width:300px;overflow:auto;}*/
div#navigation{position:absolute;top:80px;left:0px;right:0px;bottom:50px;width:300px;overflow:auto;}
.patheditor { 
    color: blue;
    cursor: pointer;
}
li.subdiritem { 
    list-style-type: none; 
    cursor: pointer;
    color: blue;
}
li.fileitem {
    cursor: pointer;
    color: blue;
    text-decoration: none;
}
div.plotdiv { 
    margin-right: 75px;
    margin-left: 25px;
}
/*div#footer{clear:both;width:100%}*/
div#footer{overflow:hidden; position:absolute; bottom:0; left:0; right:0px; height:50px; width:100%;}

  #filebrowser .ui-selecting { background: #FECA40; }
  #filebrowser .ui-selected { background: #F39814; color: white; }
  #filebrowser { list-style-type: none; margin: 0; padding: 0; }
  #filebrowser li { margin: 3px; padding: 0em 0.4em; font-size: 1.4em; }
  #dirbrowser { list-style-type: none; margin: 0; padding: 0; }
  #dirbrowser li { margin: 3px; padding: 0em 0.4em; font-size: 1.4em; }
</style>
<body>

<div id="header" style="background-color:#FFA500;">
<<<<<<< HEAD
<h1 style="margin-bottom:0;">Reflectometry data browser</h1></div>
=======
<h1 style="margin-bottom:0;">ICP data browser</h1></div>
>>>>>>> d838490c
<div id="outer">
    <div id = navigation></div>
    <div id="content">
    <div id="plot_region"></div>
    </div>
</div>
<div id="footer">
Other instruments pending
</div>

</body>
</html><|MERGE_RESOLUTION|>--- conflicted
+++ resolved
@@ -332,11 +332,7 @@
 <body>
 
 <div id="header" style="background-color:#FFA500;">
-<<<<<<< HEAD
 <h1 style="margin-bottom:0;">Reflectometry data browser</h1></div>
-=======
-<h1 style="margin-bottom:0;">ICP data browser</h1></div>
->>>>>>> d838490c
 <div id="outer">
     <div id = navigation></div>
     <div id="content">
