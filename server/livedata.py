--- conflicted
+++ resolved
@@ -40,19 +40,12 @@
 #WEBSPACE = 'pkienzle@webster.ncnr.nist.gov:/var/www/html/ipeek'
 WEBSPACE = 'bbm@webster.ncnr.nist.gov:ipeek/data'
 #INSTRUMENTS = ['BT1','BT4','BT5','BT7','BT8','BT9','CGD','NGD','NG2','NG5','NSE','NG7']
-<<<<<<< HEAD
-## Taking NG4(DCS), BT7, Magik and PBR out of the rotation (they are generating their own jqplot files now)
+# Taking NG4(DCS), BT7, Magik and PBR out of the rotation (they are generating their own jqplot files now)
 #INSTRUMENTS = ['CGD', 'NGD','NG7', 'NG2', 'NG4', 'BT4', 'BT5', 'BT7', 'BT1', 'NG5', 'BT8']
 INSTRUMENTS = ['NG7', 'NG2', 'BT4', 'BT5', 'BT1', 'NG5', 'BT8']
 #LOGFORMAT_INSTRUMENTS =  set(['CGD','NGD','NG7'])
-STATUS_INSTRUMENTS = ['DCS','HFBS'] # 'BT7'
-=======
-INSTRUMENTS = ['NG7', 'NG2', 'NG4', 'BT4', 'BT5', 'BT1', 'NG5', 'BT8']
 LOGFORMAT_INSTRUMENTS =  set(['NG7'])
 STATUS_INSTRUMENTS = ['HFBS'] # 'BT7'
->>>>>>> 9d52ac36
-#STATUS_INSTRUMENTS = []
-#SANS_INSTRUMENTS = ['NG3SANS','NG7SANS','NGBSANS']
 SANS_INSTRUMENTS = []
 
 PLOT_INTERVAL=60
